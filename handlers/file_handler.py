--- conflicted
+++ resolved
@@ -403,32 +403,8 @@
             file_path.chmod(0o644)
             print(f"🔓 设置文件权限: 644")
             if IS_MACOS:
-<<<<<<< HEAD
                 # Try direct clipboard operation without the complex PasteboardSetter
                 print(f"🔄 正在设置文件到剪贴板: {Path(path_str).name}")
-=======
-                objc.registerMetaDataForSelector(
-                    b'PasteboardSetter', b'setFileURL_', {'retval': {'type': b'@'}}
-                )
-                # Use executor to run the blocking operation in a separate thread
-                import asyncio
-                import concurrent.futures
-                
-                loop = asyncio.get_event_loop()
-                def blocking_clipboard_operation():
-                    return PasteboardSetter.performSelectorOnMainThread_withObject_waitUntilDone_(
-                        'setFileURL:', path_str, True
-                    )
-                
-                # Run in thread pool to avoid blocking the async event loop
-                with concurrent.futures.ThreadPoolExecutor() as executor:
-                    result = await loop.run_in_executor(executor, blocking_clipboard_operation)
-                
-                if result is None:
-                    # print("⚠️ 主线程剪贴板操作未返回结果，可能未正确注册 PasteboardSetter 或方法未被调用。")
-                    return None
-                # 解析 result
->>>>>>> fc7a21e8
                 try:
                     pasteboard = AppKit.NSPasteboard.generalPasteboard()
                     pasteboard.clearContents()
