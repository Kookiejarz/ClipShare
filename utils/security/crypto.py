--- conflicted
+++ resolved
@@ -47,10 +47,7 @@
             print(f"公钥反序列化失败: {e}")
             raise
 
-<<<<<<< HEAD
-=======
 
->>>>>>> a87e0fb2
     def generate_shared_key(self, peer_public_key):
         """Generate shared key using ECDH"""
         if not self.private_key:
