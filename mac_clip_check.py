import AppKit
import asyncio
import websockets
import json
import signal
import time
from utils.security.crypto import SecurityManager
from utils.security.auth import DeviceAuthManager
from utils.network.discovery import DeviceDiscovery
from utils.message_format import ClipMessage, MessageType
import tempfile
from pathlib import Path
import hashlib
from handlers.file_handler import FileHandler
from config import ClipboardConfig # Import config
from utils.security.pairing import PairingManager, PairingStatus
import threading

class ClipboardListener:
    """剪贴板监听和同步服务器"""

    def __init__(self):
        """初始化剪贴板监听器"""
        self._init_basic_components()
        self._init_state_flags()
        self._init_file_handling()
        self._init_encryption()
        self.last_remote_content_hash = None
        self.last_remote_update_time = 0
        self.ignore_clipboard_until = 0 # Timestamp until which local clipboard changes are ignored
        self.pairing_mgr = PairingManager(timeout_seconds=60)
        self.pairing_mgr.set_pairing_callback(self._on_pairing_request)

    def _init_basic_components(self):
        """初始化基础组件"""
        try:
            self.pasteboard = AppKit.NSPasteboard.generalPasteboard()
            self.security_mgr = SecurityManager()
            self.auth_mgr = DeviceAuthManager()
            self.discovery = DeviceDiscovery()
            self.connected_clients = set()
            print("✅ 基础组件初始化成功")
        except Exception as e:
            print(f"❌ 基础组件初始化失败: {e}")
            raise

    def _init_state_flags(self):
        """初始化状态标志"""
        self.last_change_count = self.pasteboard.changeCount()
        self.last_content_hash = None # Hash of the last content *sent* or *set* by this instance
        self.is_receiving = False # Flag to prevent processing while receiving
        self.last_update_time = 0 # Timestamp of the last clipboard update *initiated by this instance*
        self.running = True
        self.server = None

    def _init_file_handling(self):
        """初始化文件处理相关"""
        try:
            # Use ClipboardConfig for temp dir
            self.temp_dir = ClipboardConfig.get_temp_dir()
            self.file_handler = FileHandler(self.temp_dir, self.security_mgr)
            # Load cache during init
            self.file_handler.load_file_cache()
        except Exception as e:
            print(f"❌ 文件处理初始化失败: {e}")
            raise

    def _init_encryption(self):
        """初始化加密系统"""
        try:
            # Key pair generation might be better done just before exchange
            self.security_mgr.generate_key_pair()
            print("✅ 加密系统准备就绪")
        except Exception as e:
            print(f"❌ 加密系统初始化失败: {e}")
            raise

    # Removed load_file_cache as it's called in _init_file_handling

    def _on_pairing_request(self, request):
        """Handle pairing request - show notification to user"""
        print(f"\n{'='*60}")
        print(f"🔗 新设备请求配对:")
        print(f"   设备名称: {request.device_name}")
        print(f"   平台: {request.platform}")
        print(f"   IP地址: {request.ip_address}")
        print(f"   设备ID: {request.device_id}")
        print(f"{'='*60}")
        print(f"是否允许此设备连接? (输入 'y' 接受, 'n' 拒绝)")
        
        # Start input thread to not block async operations
        def get_user_input():
            try:
                choice = input().strip().lower()
                if choice in ['y', 'yes', 'accept', '是', '接受']:
                    self.pairing_mgr.accept_pairing(request.device_id)
                else:
                    self.pairing_mgr.reject_pairing(request.device_id)
            except:
                self.pairing_mgr.reject_pairing(request.device_id)
                
        threading.Thread(target=get_user_input, daemon=True).start()

    async def handle_client(self, websocket):
        """处理 WebSocket 客户端连接"""
        device_id = None
        client_ip = websocket.remote_address[0] if websocket.remote_address else "未知IP"
        try:
            # --- Authentication / Pairing ---
            auth_message = await websocket.recv()
            try:
                if isinstance(auth_message, str):
                    message_data = json.loads(auth_message)
                else:
                    message_data = json.loads(auth_message.decode('utf-8'))

                device_id = message_data.get('identity', f'unknown-{client_ip}')
                signature = message_data.get('signature', '')
                is_first_time = message_data.get('first_time', False)

                print(f"📱 设备 {device_id} ({client_ip}) 尝试连接")

                if is_first_time:
                    print(f"🆕 设备 {device_id} 首次连接，需要配对...")
                    
                    # Request pairing
                    pairing_request = await self.pairing_mgr.request_pairing(
                        device_id, message_data, client_ip
                    )
                    
                    # Wait for user decision
                    pairing_result = await self.pairing_mgr.wait_for_pairing_result(device_id)
                    
                    if pairing_result == PairingStatus.ACCEPTED:
                        # Generate and send token
                        token = self.auth_mgr.authorize_device(device_id, {
                            "name": message_data.get("device_name", "未命名设备"),
                            "platform": message_data.get("platform", "未知平台"),
                            "ip": client_ip
                        })
                        await websocket.send(json.dumps({
                            'status': 'pairing_accepted',
                            'server_id': 'mac-server',
                            'token': token
                        }))
                        print(f"✅ 设备 {device_id} 配对成功并已授权")
                    elif pairing_result == PairingStatus.REJECTED:
                        await websocket.send(json.dumps({
                            'status': 'pairing_rejected',
                            'reason': 'User rejected pairing request'
                        }))
                        print(f"❌ 设备 {device_id} 配对被拒绝")
                        return
                    else:  # EXPIRED
                        await websocket.send(json.dumps({
                            'status': 'pairing_expired',
                            'reason': 'Pairing request timed out'
                        }))
                        print(f"⏰ 设备 {device_id} 配对请求超时")
                        return
                else:
                    # Existing device authentication
                    print(f"🔐 验证设备 {device_id} 的签名")
                    is_valid = self.auth_mgr.validate_device(device_id, signature)
                    if not is_valid:
                        print(f"❌ 设备 {device_id} 验证失败")
                        await websocket.send(json.dumps({
                            'status': 'unauthorized',
                            'reason': 'Invalid signature or unknown device'
                        }))
                        return # Close connection
                    await websocket.send(json.dumps({
                        'status': 'authorized',
                        'server_id': 'mac-server'
                    }))
                    print(f"✅ 设备 {device_id} 验证成功")

            except json.JSONDecodeError:
                print(f"❌ 来自 {client_ip} 的无效消息格式")
                await websocket.send(json.dumps({
                    'status': 'error',
                    'reason': 'Invalid message format'
                }))
                return
            except Exception as auth_err:
                 print(f"❌ 处理消息错误 for {device_id or client_ip}: {auth_err}")
                 await websocket.send(json.dumps({
                    'status': 'error',
                    'reason': f'Message processing failed: {auth_err}'
                 }))
                 return

            # --- Key Exchange ---
            if not await self.perform_key_exchange(websocket):
                print(f"❌ 与 {device_id} 的密钥交换失败，断开连接")
                return

            # --- Add Client and Start Receiving ---
            self.connected_clients.add(websocket)
            print(f"✅ 设备 {device_id} 已连接并完成密钥交换")

            while self.running: # Rely on exceptions inside the loop to detect closure
                try:
                    # Use longer timeout or rely on keepalive if implemented
                    encrypted_data = await asyncio.wait_for(websocket.recv(), timeout=30.0)
                    # Pass the specific client's websocket for potential direct replies
                    await self.process_received_data(encrypted_data, sender_websocket=websocket)
                except asyncio.TimeoutError:
                    # Send keepalive ping or check connection status
                    try:
                        pong_waiter = await websocket.ping()
                        await asyncio.wait_for(pong_waiter, timeout=5)
                    except (asyncio.TimeoutError, websockets.exceptions.ConnectionClosed):
                        print(f"⌛ 与 {device_id} 的连接超时或关闭，断开")
                        break # Exit loop on timeout/close during ping
                    continue # Continue loop after successful ping/pong
                except asyncio.CancelledError:
                    print(f"⏹️ {device_id} 的连接处理已取消")
                    break # Exit loop on cancellation
                except websockets.exceptions.ConnectionClosedOK:
                     print(f"ℹ️ 设备 {device_id} 正常断开连接")
                     break # Exit loop on normal closure
                except websockets.exceptions.ConnectionClosedError as e:
                     print(f"🔌 设备 {device_id} 异常断开连接: {e}")
                     break # Exit loop on error closure
                except Exception as e:
                    print(f"❌ 处理来自 {device_id} 的数据时出错: {e}")
                    import traceback
                    traceback.print_exc()
                    # Simply sleep without trying to check connection state
                    # The ConnectionClosed exceptions will catch closed connections
                    await asyncio.sleep(1) # Avoid tight loop on other errors

        except websockets.exceptions.ConnectionClosed as e:
            # This might catch cases where connection closes before loop starts
            print(f"📴 设备 {device_id or client_ip} 连接已关闭: {e}")
        except Exception as e:
            print(f"❌ 处理客户端 {device_id or client_ip} 时发生意外错误: {e}")
            import traceback
            traceback.print_exc()
        finally:
            if websocket in self.connected_clients:
                self.connected_clients.remove(websocket)
            print(f"➖ 设备 {device_id or client_ip} 已断开")


    async def _send_encrypted(self, data: bytes, websocket):
        """Helper to encrypt and send data to a specific websocket."""
        try:
            encrypted = self.security_mgr.encrypt_message(data)
            await websocket.send(encrypted)
        except Exception as e:
            print(f"❌ 发送加密数据失败: {e}")
            # Handle potential connection closure
            if websocket in self.connected_clients:
                self.connected_clients.remove(websocket)


    async def process_received_data(self, encrypted_data, sender_websocket=None):
        """处理从客户端接收到的加密数据"""
        if not sender_websocket: # Should always have a sender
             print("⚠️ process_received_data called without sender_websocket")
             return

        try:
            self.is_receiving = True # Set flag to pause local clipboard monitoring
            decrypted_data = self.security_mgr.decrypt_message(encrypted_data)
            message_json = decrypted_data.decode('utf-8')
            message = ClipMessage.deserialize(message_json)

            if not message or "type" not in message:
                 print("⚠️ 收到的消息格式无效或无法解析")
                 return

            msg_type = message["type"]
            print(f"📬 收到消息类型: {msg_type}") # Log received type

            if msg_type == MessageType.TEXT:
                text = message.get("content", "")
                if not text:
                    print("⚠️ 收到空文本消息")
                    return

                # Use FileHandler's check
                if self.file_handler._looks_like_temp_file_path(text):
                    return

                # Calculate hash *before* setting clipboard
                content_hash = hashlib.md5(text.encode()).hexdigest()

                # Check if this content hash was the last one *we* sent or set
                if content_hash == self.last_content_hash:
                     print("⏭️ 跳过重复内容 (与本地最后发送/设置一致)")
                     return

                # Update clipboard
                self.pasteboard.clearContents()
                success = self.pasteboard.setString_forType_(text, AppKit.NSPasteboardTypeString)

                if success:
                    # Update state *after* successful clipboard operation
                    self.last_change_count = self.pasteboard.changeCount()
                    self.last_content_hash = content_hash # Mark this hash as processed locally
                    self.last_update_time = time.time() # Mark time of local update
                    self.ignore_clipboard_until = time.time() + ClipboardConfig.UPDATE_DELAY # Ignore local changes briefly

                    # Record hash and time from remote sender for loop detection
                    self.last_remote_content_hash = content_hash
                    self.last_remote_update_time = time.time()

                    # Display received text
                    display_text = text[:ClipboardConfig.MAX_DISPLAY_LENGTH] + ("..." if len(text) > ClipboardConfig.MAX_DISPLAY_LENGTH else "")
                    print(f"📥 已复制文本: \"{display_text}\"")
                else:
                    print("❌ 更新Mac剪贴板失败")


            elif msg_type == MessageType.FILE:
                # Handle file info message - request missing files
                # Pass a function to encrypt and send data back to the *sender*
                await self.file_handler.handle_received_files(
                    message,
                    lambda data: self._send_encrypted(data, sender_websocket), # Send request back to sender
                    sender_websocket=sender_websocket # Pass sender for context if needed by handler
                )

            elif msg_type == MessageType.FILE_RESPONSE:
                # Handle incoming file chunk
                is_complete, completed_path = self.file_handler.handle_received_chunk(message)
                if is_complete and completed_path:
                    print(f"✅ 文件接收完成: {completed_path}")

                    # Calculate hash of the completed file
                    content_hash = self.file_handler.get_files_content_hash([str(completed_path)])

                    # Check if this file content hash was the last one *we* sent or set
                    if content_hash and content_hash == self.last_content_hash:
                         print("⏭️ 跳过重复文件内容 (与本地最后发送/设置一致)")
                         return

<<<<<<< HEAD
                    # Store info but delay clipboard setting until after all logging
                    file_to_set = completed_path
                    content_hash_to_use = content_hash
                    
                    # Set file to clipboard AFTER all processing/logging
                    await asyncio.sleep(0.1)  # Let any pending logs flush
                    change_count = self.file_handler.set_clipboard_file(file_to_set)
=======
                    # Set the completed file to the clipboard
                    change_count = await self.file_handler.set_clipboard_file(completed_path)
>>>>>>> fc7a21e8
                    if change_count is not None:
                        # Update change count to track the clipboard state
                        self.last_change_count = change_count
                        
                        # Mark this specific content as processed to prevent re-broadcast
                        self.last_content_hash = content_hash_to_use  # Mark as processed
                        self.last_update_time = time.time()
                        
                        # Completely stop clipboard monitoring temporarily
                        self.ignore_clipboard_until = time.time() + 10.0  # 10 second ignore period
                        
                        # Record remote hash for loop detection
                        self.last_remote_content_hash = content_hash_to_use
                        self.last_remote_update_time = time.time()
                        
                        print("✅ 文件已设置到剪贴板并可用于粘贴")
                        print("🔄 文件已标记为已处理，防止重复广播")
                        print("⏳ 暂停监控10秒以确保文件可访问")
                        print("💡 在接下来10秒内，您可以自由粘贴文件而不受监控干扰")

                        # No delay needed since monitoring is paused
                        # await asyncio.sleep(0.05)

                    else:
                         print(f"❌ 将文件 {completed_path.name} 设置到剪贴板失败")

            elif msg_type == MessageType.FILE_REQUEST:
                 # Handle request from a client to send a file
                 file_path_requested = message.get("path")
                 if file_path_requested:
                      # Normalize path separators for cross-platform compatibility
                      normalized_path = file_path_requested.replace('\\', '/')
                      print(f"📤 收到文件请求: {Path(normalized_path).name}")
                      print(f"🔍 原始路径: {file_path_requested}")
                      print(f"🔍 标准化路径: {normalized_path}")
                      # Pass a function to encrypt and send data back to the *requester*
                      await self.file_handler.handle_file_transfer(
                           normalized_path,
                           lambda data: self._send_encrypted(data, sender_websocket) # Send file chunks back to sender
                      )
                 else:
                      print("⚠️ 收到的文件请求缺少路径")

            else:
                 print(f"⚠️ 未知消息类型: {msg_type}")


        except json.JSONDecodeError:
             print("❌ 收到的消息不是有效的JSON")
        except UnicodeDecodeError:
             print("❌ 无法将收到的消息解码为UTF-8")
        except Exception as e:
            print(f"❌ 处理接收数据时出错: {e}")
            import traceback
            traceback.print_exc()
        finally:
            self.is_receiving = False # Release lock


    async def broadcast_encrypted_data(self, data_to_encrypt: bytes, exclude_client=None):
        """Encrypts and broadcasts data to all connected clients, excluding one if specified."""
        if not self.connected_clients:
            return

        try:
            encrypted_data = self.security_mgr.encrypt_message(data_to_encrypt)
        except Exception as e:
             print(f"❌ 加密广播数据失败: {e}")
             return

        active_clients = list(self.connected_clients) # Create a stable list for iteration
        broadcast_count = len(active_clients) - (1 if exclude_client in active_clients else 0)

        if broadcast_count <= 0:
            # print("ℹ️ 没有需要广播的客户端") # Less verbose
            return

        # print(f"📢 广播数据 ({len(encrypted_data)} 字节) 到 {broadcast_count} 个客户端") # Less verbose

        tasks = []
        for client in active_clients:
            if client == exclude_client:
                continue
            try:
                # Ensure data is sent as bytes
                tasks.append(asyncio.create_task(client.send(encrypted_data)))
            except Exception as e:
                print(f"❌ 创建广播任务失败: {e}")
                # Remove problematic client immediately?
                if client in self.connected_clients: self.connected_clients.remove(client)

        # Wait for all send tasks to complete (with a timeout)
        if tasks:
            done, pending = await asyncio.wait(tasks, timeout=10.0) # 10 second timeout for broadcast

            # Handle timeouts or errors during broadcast
            if pending:
                print(f"⚠️ {len(pending)} 个广播任务超时")
                for task in pending:
                    task.cancel()
            # Check for exceptions in completed tasks
            for task in done:
                 if task.exception():
                      print(f"❌ 广播发送时出错: {task.exception()}")
                      # Potentially identify and remove the client associated with the failed task
                      # This requires mapping tasks back to clients, which adds complexity.
                      # For now, rely on the main handle_client loop to detect closed connections.


    async def start_server(self, port=ClipboardConfig.DEFAULT_PORT): # Use config
        """启动 WebSocket 服务器"""
        stop_event = asyncio.Event() # Event to signal server stop

        async def server_logic():
            try:
                # Specify websockets use binary mode via subprotocols
                self.server = await websockets.serve(
                    self.handle_client,
                    ClipboardConfig.HOST, # Use config
                    port,
                    subprotocols=["binary"],
                    ping_interval=20, # Send pings every 20s
                    ping_timeout=20   # Wait 20s for pong response
                )
                await self.discovery.start_advertising(port)
                print(f"🌐 WebSocket 服务器启动在 {ClipboardConfig.HOST}:{port}")

                # Wait until stop_event is set
                await stop_event.wait()

            except OSError as e:
                 if "Address already in use" in str(e):
                      print(f"❌ 错误: 端口 {port} 已被占用。请关闭使用该端口的其他程序或选择不同端口。")
                 else:
                      print(f"❌ 服务器启动错误: {e}")
            except Exception as e:
                print(f"❌ 服务器错误: {e}")
            finally:
                # Stop advertising
                self.discovery.close()
                
                # Close all connected clients first
                if self.connected_clients:
                    print(f"📤 正在关闭 {len(self.connected_clients)} 个连接...")
                    close_tasks = []
                    for client in list(self.connected_clients):
                        close_tasks.append(client.close())
                    if close_tasks:
                        await asyncio.gather(*close_tasks, return_exceptions=True)
                    self.connected_clients.clear()
                
                # Close server if running
                if self.server:
                    self.server.close()
                    try:
                         await asyncio.wait_for(self.server.wait_closed(), timeout=2.0)
                         print("✅ WebSocket 服务器已关闭")
                    except asyncio.TimeoutError:
                         print("⚠️ WebSocket 服务器关闭超时")
                self.server = None # Ensure server attribute is cleared

        self._stop_server_func = stop_event.set # Store the function to stop the server
        await server_logic()


    async def check_clipboard(self):
        """轮询检查剪贴板内容变化"""
        print("📋 剪贴板监听已启动...")
        last_processed_time = 0

        while self.running:
            try:
                current_time = time.time()

                # Ignore if we are currently processing a received update
                if self.is_receiving:
                    await asyncio.sleep(0.1) # Short sleep while receiving
                    continue

                # Ignore if we recently updated the clipboard locally
                if current_time < self.ignore_clipboard_until:
                    await asyncio.sleep(0.1) # Short sleep during ignore window
                    continue

                # Check if enough time has passed since the last processing
                time_since_process = current_time - last_processed_time
                if time_since_process < ClipboardConfig.MIN_PROCESS_INTERVAL:
                    await asyncio.sleep(0.1) # Wait if processing too frequently
                    continue

                # Check for actual clipboard change count
                new_change_count = self.pasteboard.changeCount()
                if new_change_count != self.last_change_count:
                    print(f"📋 剪贴板变化 detected (Count: {self.last_change_count} -> {new_change_count})")
                    
                    # Debug: Show what types are on clipboard
                    types = self.pasteboard.types()
                    print(f"🔍 剪贴板类型: {list(types)}")
                    
                    self.last_change_count = new_change_count
                    processed = await self.process_clipboard()
                    if processed:
                        last_processed_time = time.time() # Update last processed time only if something was sent

                # Regular check interval
                await asyncio.sleep(ClipboardConfig.CLIPBOARD_CHECK_INTERVAL)

            except asyncio.CancelledError:
                print("⏹️ 剪贴板监听已停止")
                break
            except Exception as e:
                print(f"❌ 剪贴板监听错误: {e}")
                import traceback
                traceback.print_exc()
                await asyncio.sleep(1) # Longer sleep on error


    async def process_clipboard(self) -> bool:
        """
        处理本地剪贴板内容变化, 发送给客户端.
        Returns True if an update was sent, False otherwise.
        """
        types = self.pasteboard.types()
        sent_update = False
        try:
            # --- Handle Files First (if present) ---
            if AppKit.NSPasteboardTypeFileURL in types:
                file_urls = []
                # Correctly iterate through pasteboard items to get file URLs
                for item in self.pasteboard.pasteboardItems():
                    url_str = item.stringForType_(AppKit.NSPasteboardTypeFileURL)
                    if url_str:
                        # Convert file URL string to path
                        url = AppKit.NSURL.URLWithString_(url_str)
                        if url and url.isFileURL():
                             file_path = url.path()
                             if file_path and Path(file_path).exists(): # Check existence
                                  file_urls.append(file_path)
                             else:
                                  print(f"⚠️ 剪贴板中的文件路径无效或不存在: {file_path}")

                if file_urls and self.connected_clients:
                    # Use FileHandler to create and send file info message
                    new_hash, update_sent = await self.file_handler.handle_clipboard_files(
                        file_urls,
                        self.last_content_hash,
                        self.broadcast_encrypted_data # Pass broadcast function
                    )
                    if update_sent:
                        self.last_content_hash = new_hash
                        self.last_update_time = time.time()
                        sent_update = True
                        # File info sent - clients will request files they need
                        print("📤 文件信息已发送，等待客户端请求文件内容...")
                    return sent_update # Return immediately after handling files

            # --- Handle Text (if no files were handled) ---
            if AppKit.NSPasteboardTypeString in types:
                text = self.pasteboard.stringForType_(AppKit.NSPasteboardTypeString)
                if text and self.connected_clients: # Ensure text is not empty and we have connected clients
                    # Anti-loop check: Compare with last received remote hash
                    content_hash = hashlib.md5(text.encode()).hexdigest()
                    if (self.last_remote_content_hash == content_hash and
                        time.time() - self.last_remote_update_time < ClipboardConfig.UPDATE_DELAY * 2): # Wider window for remote check
                        # print("⏭️ 跳过发送回环内容 (与远程接收一致)") # Less verbose
                        return False # Don't send back recently received content

                    # Use FileHandler to process and send text message
                    current_time = time.time()
                    new_hash, new_time, update_sent = await self.file_handler.process_clipboard_content(
                        text,
                        current_time,
                        self.last_content_hash,
                        self.last_update_time,
                        self.broadcast_encrypted_data # Pass broadcast function
                    )
                    if update_sent:
                        self.last_content_hash = new_hash
                        self.last_update_time = new_time
                        sent_update = True
                    return sent_update

            # --- Handle Images (Optional, Placeholder) ---
            if AppKit.NSPasteboardTypePNG in types:
                print("⚠️ 图片同步暂不支持")
                # Future: Extract PNG data, use file handler logic
                # png_data = self.pasteboard.dataForType_(AppKit.NSPasteboardTypePNG)
                # if png_data:
                #    # Save to temp file, use handle_clipboard_files?
                #    pass

        except Exception as e:
            print(f"❌ 处理剪贴板内容时出错: {e}")
            import traceback
            traceback.print_exc()

        return sent_update # Return whether an update was sent


    async def perform_key_exchange(self, websocket):
        """Perform key exchange with client"""
        # Generate keys just before exchange if not already done
        if not self.security_mgr.private_key:
             self.security_mgr.generate_key_pair()

        # Create wrapper functions for sending/receiving through websocket
        async def send_to_websocket(data):
            await websocket.send(data)

        async def receive_from_websocket():
            return await websocket.recv()

        # Use the SecurityManager's key exchange implementation
        return await self.security_mgr.perform_key_exchange(
            send_to_websocket,
            receive_from_websocket
        )

    # Removed _looks_like_temp_file_path (moved to FileHandler)

    def stop(self):
        """Signals the server and related tasks to stop."""
        if not self.running:
             return # Already stopping
        print("\n⏹️ 正在请求停止服务器...")
        self.running = False

        # Signal the server task to stop
        if hasattr(self, '_stop_server_func'):
            self._stop_server_func()

        # Cancel clipboard task (if running) - Requires storing the task reference
        if hasattr(self, 'clipboard_task') and self.clipboard_task and not self.clipboard_task.done():
             self.clipboard_task.cancel()

        # Close discovery (already handled in server_logic finally block, but safe to call again)
        self.discovery.close()

        # Clear client list (connections will close naturally or in handle_client)
        # self.connected_clients.clear() # Let handle_client manage removal

        # Save file cache on exit
        if hasattr(self, 'file_handler'):
             self.file_handler.save_file_cache()

        print("👋 感谢使用 UniPaste 服务器!")

    # Removed get_files_content_hash (moved to FileHandler)


async def main():
    # Ensure NSApplication shared instance exists for main thread operations
    # Needs to be done before listener might use AppKit features indirectly
    app = AppKit.NSApplication.sharedApplication() # Initialize AppKit

    listener = ClipboardListener()

    # Setup signal handling for graceful shutdown
    loop = asyncio.get_running_loop()
    stop_event = asyncio.Event()

    def signal_handler():
        print("\n⚠️ 接收到关闭信号...")
        if not stop_event.is_set():
             listener.stop() # Initiate graceful shutdown
             stop_event.set() # Signal main loop to exit

    for sig in (signal.SIGINT, signal.SIGTERM):
        try:
            loop.add_signal_handler(sig, signal_handler)
        except NotImplementedError:
             # Windows doesn't support add_signal_handler for console apps well
             print(f"ℹ️ 信号 {sig} 处理在当前系统可能不受支持。请使用 Ctrl+C。")


    try:
        print("🚀 UniPaste Mac 服务器已启动")
        print(f"📂 临时文件目录: {listener.temp_dir}")
        print("📋 按 Ctrl+C 退出程序")

        # Store task references for potential cancellation
        server_task = asyncio.create_task(listener.start_server())
        listener.clipboard_task = asyncio.create_task(listener.check_clipboard()) # Store reference

        # Wait for tasks (or stop signal)
        await asyncio.gather(server_task, listener.clipboard_task)

    except asyncio.CancelledError:
        print("\n⏹️ 主任务已取消")
    except Exception as e:
        print(f"\n❌ 发生未处理的错误: {e}")
        import traceback
        traceback.print_exc()
    finally:
        # Ensure stop is called even if gather fails unexpectedly
        if listener.running:
             listener.stop()
        # Final cleanup delay
        await asyncio.sleep(0.5)
        print("🚪 程序退出")


if __name__ == '__main__':
    try:
        asyncio.run(main())
    except KeyboardInterrupt:
         print("\n⌨️ 检测到 Ctrl+C，强制退出...")
         # Perform minimal cleanup if needed, but asyncio.run handles task cancellation<|MERGE_RESOLUTION|>--- conflicted
+++ resolved
@@ -106,14 +106,19 @@
         device_id = None
         client_ip = websocket.remote_address[0] if websocket.remote_address else "未知IP"
         try:
-            # --- Authentication / Pairing ---
+            # --- Authentication / Pairing / Pairing ---
             auth_message = await websocket.recv()
             try:
                 if isinstance(auth_message, str):
                     message_data = json.loads(auth_message)
+                    message_data = json.loads(auth_message)
                 else:
                     message_data = json.loads(auth_message.decode('utf-8'))
-
+                    message_data = json.loads(auth_message.decode('utf-8'))
+
+                device_id = message_data.get('identity', f'unknown-{client_ip}')
+                signature = message_data.get('signature', '')
+                is_first_time = message_data.get('first_time', False)
                 device_id = message_data.get('identity', f'unknown-{client_ip}')
                 signature = message_data.get('signature', '')
                 is_first_time = message_data.get('first_time', False)
@@ -338,7 +343,6 @@
                          print("⏭️ 跳过重复文件内容 (与本地最后发送/设置一致)")
                          return
 
-<<<<<<< HEAD
                     # Store info but delay clipboard setting until after all logging
                     file_to_set = completed_path
                     content_hash_to_use = content_hash
@@ -346,10 +350,6 @@
                     # Set file to clipboard AFTER all processing/logging
                     await asyncio.sleep(0.1)  # Let any pending logs flush
                     change_count = self.file_handler.set_clipboard_file(file_to_set)
-=======
-                    # Set the completed file to the clipboard
-                    change_count = await self.file_handler.set_clipboard_file(completed_path)
->>>>>>> fc7a21e8
                     if change_count is not None:
                         # Update change count to track the clipboard state
                         self.last_change_count = change_count
