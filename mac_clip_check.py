--- conflicted
+++ resolved
@@ -106,16 +106,11 @@
         device_id = None
         client_ip = websocket.remote_address[0] if websocket.remote_address else "未知IP"
         try:
-<<<<<<< HEAD
             # --- Authentication / Pairing / Pairing ---
-=======
-            # --- Authentication / Pairing ---
->>>>>>> e905b45f
             auth_message = await websocket.recv()
             try:
                 if isinstance(auth_message, str):
                     message_data = json.loads(auth_message)
-<<<<<<< HEAD
                     message_data = json.loads(auth_message)
                 else:
                     message_data = json.loads(auth_message.decode('utf-8'))
@@ -127,14 +122,6 @@
                 device_id = message_data.get('identity', f'unknown-{client_ip}')
                 signature = message_data.get('signature', '')
                 is_first_time = message_data.get('first_time', False)
-=======
-                else:
-                    message_data = json.loads(auth_message.decode('utf-8'))
-
-                device_id = auth_info.get('identity', f'unknown-{client_ip}')
-                signature = auth_info.get('signature', '')
-                is_first_time = auth_info.get('first_time', False)
->>>>>>> e905b45f
 
                 print(f"📱 设备 {device_id} ({client_ip}) 尝试连接")
 
@@ -143,11 +130,7 @@
                     
                     # Request pairing
                     pairing_request = await self.pairing_mgr.request_pairing(
-<<<<<<< HEAD
                         device_id, message_data, client_ip
-=======
-                        device_id, auth_info, client_ip
->>>>>>> e905b45f
                     )
                     
                     # Wait for user decision
@@ -156,13 +139,8 @@
                     if pairing_result == PairingStatus.ACCEPTED:
                         # Generate and send token
                         token = self.auth_mgr.authorize_device(device_id, {
-<<<<<<< HEAD
                             "name": message_data.get("device_name", "未命名设备"),
                             "platform": message_data.get("platform", "未知平台"),
-=======
-                            "name": auth_info.get("device_name", "未命名设备"),
-                            "platform": auth_info.get("platform", "未知平台"),
->>>>>>> e905b45f
                             "ip": client_ip
                         })
                         await websocket.send(json.dumps({
